--- conflicted
+++ resolved
@@ -4,10 +4,8 @@
 from agents import Agent, handoff
 from agents.tool import function_tool
 from agents.run import Runner
-<<<<<<< HEAD
+
 from agents.repl import run_demo_loop
-=======
->>>>>>> ac3734d5
 
 HF_TIMEOUT = 30
 SESSION_FILE = "session.json"
@@ -135,19 +133,10 @@
             hf_agent = HFCLIExecutor()
             await hf_agent.ensure_login(token)
             chat_agent = HFChatAgent(hf_agent)
-<<<<<<< HEAD
+
             print("Starting interactive chat. Press Ctrl+C to exit.")
             await run_demo_loop(chat_agent, stream=False)
 
-=======
-            print("Starting interactive chat. Type 'exit' to quit.")
-            while True:
-                user_in = input("you> ")
-                if user_in.lower().strip() in {"exit", "quit"}:
-                    break
-                out = await Runner.run(chat_agent, user_in)
-                print("agent>", out)
->>>>>>> ac3734d5
         asyncio.run(interactive())
     else:
         asyncio.run(cli_chat(token))
