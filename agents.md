--- conflicted
+++ resolved
@@ -163,29 +163,20 @@
 
 ## 9. Delegating via Handoff
 
-<<<<<<< HEAD
+
 Use the `handoff()` helper to create a chat agent that delegates CLI work to another agent. The SDK's `run_demo_loop` utility preserves conversation history between turns.
 
 ```python
 from agents.repl import run_demo_loop
-=======
-Use the `handoff()` helper to create a chat agent that delegates CLI work to another agent.
-
-```python
->>>>>>> ac3734d5
 class HFChatAgent(Agent):
     def __init__(self, cli_agent: HFCLIExecutor):
         super().__init__(name="HF-CHAT", tools=[
             handoff(cli_agent, tool_name_override="hf_cli_agent")
         ])
 
-<<<<<<< HEAD
+
 # example interactive session with memory
 asyncio.run(run_demo_loop(HFChatAgent(HFCLIExecutor())))
-=======
-# example interactive session
-asyncio.run(Runner.run(HFChatAgent(HFCLIExecutor()), "whoami"))
->>>>>>> ac3734d5
 ```
 
 ---
